--- conflicted
+++ resolved
@@ -118,10 +118,7 @@
 		FingerprintExpected: st.FingerprintExpected,
 		FingerprintComputed: st.FingerprintComputed,
 		Pods:                pods,
-<<<<<<< HEAD
-=======
 		NodeName:            st.NodeName,
->>>>>>> ab6c864e
 	}
 	return ret
 }
